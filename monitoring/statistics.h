//  Copyright (c) 2011-present, Facebook, Inc.  All rights reserved.
//  This source code is licensed under both the GPLv2 (found in the
//  COPYING file in the root directory) and Apache 2.0 License
//  (found in the LICENSE.Apache file in the root directory).
//
#pragma once
#include "rocksdb/statistics.h"

#include <vector>
#include <atomic>
#include <string>

#include "monitoring/histogram.h"
#include "monitoring/histogram_windowing.h"
#include "port/likely.h"
#include "port/port.h"
#include "util/core_local.h"
#include "util/mutexlock.h"

#ifdef __clang__
#define ROCKSDB_FIELD_UNUSED __attribute__((__unused__))
#else
#define ROCKSDB_FIELD_UNUSED
#endif  // __clang__

namespace rocksdb {

enum TickersInternal : uint32_t {
  INTERNAL_TICKER_ENUM_START = TICKER_ENUM_MAX,
  INTERNAL_TICKER_ENUM_MAX
};

enum HistogramsInternal : uint32_t {
  INTERNAL_HISTOGRAM_START = HISTOGRAM_ENUM_MAX,
  INTERNAL_HISTOGRAM_ENUM_MAX
};


template <class T>
class StatisticsImpl : public Statistics {
 public:
  StatisticsImpl(std::shared_ptr<Statistics> stats,
                 bool enable_internal_stats);
  virtual ~StatisticsImpl();

  virtual uint64_t getTickerCount(uint32_t ticker_type) const override;
  virtual void histogramData(uint32_t histogram_type,
                             HistogramData* const data) const override;
  std::string getHistogramString(uint32_t histogram_type) const override;

  virtual void setTickerCount(uint32_t ticker_type, uint64_t count) override;
  virtual uint64_t getAndResetTickerCount(uint32_t ticker_type) override;
  virtual void recordTick(uint32_t ticker_type, uint64_t count) override;
  virtual void measureTime(uint32_t histogram_type, uint64_t value) override;

  virtual Status Reset() override;
  virtual std::string ToString() const override;
  virtual bool HistEnabledForType(uint32_t type) const override;

  virtual double getHistogramPercentile(uint32_t type,
                                        double percentile) const override;
  virtual uint64_t getHistogramSum(uint32_t type) const override;

 private:
  // If non-nullptr, forwards updates to the object pointed to by `stats_`.
  std::shared_ptr<Statistics> stats_;
  // TODO(ajkr): clean this up since there are no internal stats anymore
  bool enable_internal_stats_;
  // Synchronizes anything that operates across other cores' local data,
  // such that operations like Reset() can be performed atomically.
  mutable port::Mutex aggregate_lock_;

  // The ticker/histogram data are stored in this structure, which we will store
  // per-core. It is cache-aligned, so tickers/histograms belonging to different
  // cores can never share the same cache line.
  //
  // Alignment attributes expand to nothing depending on the platform
  struct StatisticsData {
    StatisticsData() : tickers_{{0}} {};
    std::atomic_uint_fast64_t tickers_[INTERNAL_TICKER_ENUM_MAX];
    T histograms_[INTERNAL_HISTOGRAM_ENUM_MAX];
    char
        padding[(CACHE_LINE_SIZE -
                 (INTERNAL_TICKER_ENUM_MAX * sizeof(std::atomic_uint_fast64_t) +
<<<<<<< HEAD
                  INTERNAL_HISTOGRAM_ENUM_MAX * sizeof(T)) %
                     CACHE_LINE_SIZE) %
                CACHE_LINE_SIZE] ROCKSDB_FIELD_UNUSED;
=======
                  INTERNAL_HISTOGRAM_ENUM_MAX * sizeof(HistogramImpl)) %
                     CACHE_LINE_SIZE)] ROCKSDB_FIELD_UNUSED;
>>>>>>> 7b57510a
  };

  static_assert(sizeof(StatisticsData) % 64 == 0, "Expected 64-byte aligned");

  CoreLocalArray<StatisticsData> per_core_stats_;

  uint64_t getTickerCountLocked(uint32_t ticker_type) const;
  std::unique_ptr<T> getHistogramImplLocked(
      uint32_t histogram_type) const;
  void setTickerCountLocked(uint32_t ticker_type, uint64_t count);
};

// Utility functions
inline void MeasureTime(Statistics* statistics, uint32_t histogram_type,
                        uint64_t value) {
  if (statistics) {
    statistics->measureTime(histogram_type, value);
  }
}

inline void RecordTick(Statistics* statistics, uint32_t ticker_type,
                       uint64_t count = 1) {
  if (statistics) {
    statistics->recordTick(ticker_type, count);
  }
}

inline void SetTickerCount(Statistics* statistics, uint32_t ticker_type,
                           uint64_t count) {
  if (statistics) {
    statistics->setTickerCount(ticker_type, count);
  }
}

}<|MERGE_RESOLUTION|>--- conflicted
+++ resolved
@@ -82,14 +82,8 @@
     char
         padding[(CACHE_LINE_SIZE -
                  (INTERNAL_TICKER_ENUM_MAX * sizeof(std::atomic_uint_fast64_t) +
-<<<<<<< HEAD
                   INTERNAL_HISTOGRAM_ENUM_MAX * sizeof(T)) %
-                     CACHE_LINE_SIZE) %
-                CACHE_LINE_SIZE] ROCKSDB_FIELD_UNUSED;
-=======
-                  INTERNAL_HISTOGRAM_ENUM_MAX * sizeof(HistogramImpl)) %
                      CACHE_LINE_SIZE)] ROCKSDB_FIELD_UNUSED;
->>>>>>> 7b57510a
   };
 
   static_assert(sizeof(StatisticsData) % 64 == 0, "Expected 64-byte aligned");
