--- conflicted
+++ resolved
@@ -205,14 +205,9 @@
 
   versions_->AddLiveFiles(&job_context->sst_live);
   if (doing_the_full_scan) {
-<<<<<<< HEAD
-
-    std::vector<std::string> paths;
-
-=======
     InfoLogPrefix info_log_prefix(!immutable_db_options_.db_log_dir.empty(),
         dbname_);
->>>>>>> 12b400e8
+    std::vector<std::string> paths;
     for (size_t path_id = 0; path_id < immutable_db_options_.db_paths.size();
          path_id++) {
       paths.emplace_back(immutable_db_options_.db_paths[path_id].path);
@@ -234,12 +229,7 @@
       // set of all files in the directory. We'll exclude files that are still
       // alive in the subsequent processings.
       std::vector<std::string> files;
-<<<<<<< HEAD
       env_->GetChildren(path, &files);  // Ignore errors
-      for (std::string& file : files) {
-=======
-      env_->GetChildren(immutable_db_options_.db_paths[path_id].path,
-                        &files);  // Ignore errors
       for (const std::string& file : files) {
         uint64_t number;
         FileType type;
@@ -255,7 +245,6 @@
           continue;
         }
 
->>>>>>> 12b400e8
         // TODO(icanadi) clean up this mess to avoid having one-off "/" prefixes
         job_context->full_scan_candidate_files.emplace_back(
             "/" + file, path);
@@ -267,14 +256,9 @@
       std::vector<std::string> log_files;
       env_->GetChildren(immutable_db_options_.wal_dir,
                         &log_files);  // Ignore errors
-<<<<<<< HEAD
-      for (std::string& log_file : log_files) {
+      for (const std::string& log_file : log_files) {
         job_context->full_scan_candidate_files.emplace_back(log_file,
             immutable_db_options_.wal_dir);
-=======
-      for (const std::string& log_file : log_files) {
-        job_context->full_scan_candidate_files.emplace_back(log_file, 0);
->>>>>>> 12b400e8
       }
     }
     // Add info log files in db_log_dir
