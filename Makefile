# Copyright (c) 2011 The LevelDB Authors. All rights reserved.
# Use of this source code is governed by a BSD-style license that can be
# found in the LICENSE file. See the AUTHORS file for names of contributors.

# Inherit some settings from environment variables, if available
CXX ?= g++
CC  ?= gcc
INSTALL_PATH ?= $(CURDIR)

#-----------------------------------------------
# Uncomment exactly one of the lines labelled (A), (B), and (C) below
# to switch between compilation modes.

OPT ?= -O2 -DNDEBUG       # (A) Production use (optimized mode)
# OPT ?= -g2              # (B) Debug mode, w/ full line-level debugging symbols
# OPT ?= -O2 -g2 -DNDEBUG # (C) Profiling mode: opt, but w/debugging symbols
#-----------------------------------------------

# detect what platform we're building on
$(shell ./build_detect_platform build_config.mk)
# this file is generated by the previous line to set build flags and sources
include build_config.mk

CFLAGS += -I. -I./include $(PLATFORM_CCFLAGS) $(OPT)
CXXFLAGS += -I. -I./include $(PLATFORM_CXXFLAGS) $(OPT)

LDFLAGS += $(PLATFORM_LDFLAGS)

LIBOBJECTS = $(SOURCES:.cc=.o)
LIBOBJECTS += $(SOURCESCPP:.cpp=.o)
MEMENVOBJECTS = $(MEMENV_SOURCES:.cc=.o)

TESTUTIL = ./util/testutil.o
TESTHARNESS = ./util/testharness.o $(TESTUTIL)

TOOLS = \
	leveldb_shell

TESTS = \
	arena_test \
	bloom_test \
	c_test \
	cache_test \
	coding_test \
	corruption_test \
	crc32c_test \
	db_test \
	dbformat_test \
	env_test \
	filename_test \
	filter_block_test \
	log_test \
	memenv_test \
	skiplist_test \
	table_test \
	version_edit_test \
	version_set_test \
<<<<<<< HEAD
	write_batch_test
=======
	write_batch_test \
	filelock_test
>>>>>>> e5a7c8e5

TOOLS = \
	manifest_dump

PROGRAMS = db_bench $(TESTS) $(TOOLS)
BENCHMARKS = db_bench_sqlite3 db_bench_tree_db
VERSIONFILE=util/build_version.cc

LIBRARY = libleveldb.a
MEMENVLIBRARY = libmemenv.a

default: all

# Should we build shared libraries?
ifneq ($(PLATFORM_SHARED_EXT),)
# Update db.h if you change these.
SHARED_MAJOR = 1
SHARED_MINOR = 4
SHARED1 = libleveldb.$(PLATFORM_SHARED_EXT)
SHARED2 = $(SHARED1).$(SHARED_MAJOR)
SHARED3 = $(SHARED1).$(SHARED_MAJOR).$(SHARED_MINOR)
SHARED = $(SHARED1) $(SHARED2) $(SHARED3)
$(SHARED3):
	$(CXX) $(LDFLAGS) $(PLATFORM_SHARED_LDFLAGS)$(INSTALL_PATH)/$(SHARED2) $(CXXFLAGS) $(PLATFORM_SHARED_CFLAGS) $(SOURCES) $(SOURCESCPP) -o $(SHARED3) $(EXEC_LDFLAGS_SHARED)
$(SHARED2): $(SHARED3)
	ln -fs $(SHARED3) $(SHARED2)
$(SHARED1): $(SHARED3)
	ln -fs $(SHARED3) $(SHARED1)
endif

<<<<<<< HEAD
all: $(SHARED) $(LIBRARY) $(THRIFTSERVER) $(TOOLS)
=======
all: $(VERSIONFILE) $(SHARED) $(LIBRARY) $(THRIFTSERVER)
>>>>>>> e5a7c8e5

check: all $(PROGRAMS) $(TESTS) $(TOOLS)
	for t in $(TESTS); do echo "***** Running $$t"; ./$$t || exit 1; done

clean:
	-rm -f $(PROGRAMS) $(BENCHMARKS) $(LIBRARY) $(SHARED) $(MEMENVLIBRARY) $(THRIFTSERVER) */*.o */*/*.o ios-x86/*/*.o ios-arm/*/*.o build_config.mk $(VERSIONFILE)
	-rm -rf ios-x86/* ios-arm/*

$(LIBRARY): $(LIBOBJECTS)
	rm -f $@
	$(AR) -rs $@ $(LIBOBJECTS)

leveldb_shell: tools/shell/ShellContext.o tools/shell/ShellState.o tools/shell/LeveldbShell.o tools/shell/DBClientProxy.o tools/shell/ShellContext.h tools/shell/ShellState.h tools/shell/DBClientProxy.h $(LIBOBJECTS)
	$(CXX) tools/shell/ShellContext.o tools/shell/ShellState.o tools/shell/LeveldbShell.o tools/shell/DBClientProxy.o $(LIBOBJECTS) -o $@ $(LDFLAGS)

db_bench: db/db_bench.o $(LIBOBJECTS) $(TESTUTIL)
	$(CXX) db/db_bench.o $(LIBOBJECTS) $(TESTUTIL) $(EXEC_LDFLAGS) -o $@  $(LDFLAGS)

db_bench_sqlite3: doc/bench/db_bench_sqlite3.o $(LIBOBJECTS) $(TESTUTIL)
	$(CXX) doc/bench/db_bench_sqlite3.o $(LIBOBJECTS) $(TESTUTIL) -o $@ $(LDFLAGS) -lsqlite3

db_bench_tree_db: doc/bench/db_bench_tree_db.o $(LIBOBJECTS) $(TESTUTIL)
	$(CXX) doc/bench/db_bench_tree_db.o $(LIBOBJECTS) $(TESTUTIL) -o $@ $(LDFLAGS) -lkyotocabinet

arena_test: util/arena_test.o $(LIBOBJECTS) $(TESTHARNESS)
	$(CXX) util/arena_test.o $(LIBOBJECTS) $(TESTHARNESS) -o $@ $(LDFLAGS)

bloom_test: util/bloom_test.o $(LIBOBJECTS) $(TESTHARNESS)
	$(CXX) util/bloom_test.o $(LIBOBJECTS) $(TESTHARNESS) -o $@ $(LDFLAGS)

c_test: db/c_test.o $(LIBOBJECTS) $(TESTHARNESS)
	$(CXX) db/c_test.o $(LIBOBJECTS) $(TESTHARNESS) -o $@ $(LDFLAGS)

cache_test: util/cache_test.o $(LIBOBJECTS) $(TESTHARNESS)
	$(CXX) util/cache_test.o $(LIBOBJECTS) $(TESTHARNESS) -o $@ $(LDFLAGS)

coding_test: util/coding_test.o $(LIBOBJECTS) $(TESTHARNESS)
	$(CXX) util/coding_test.o $(LIBOBJECTS) $(TESTHARNESS) -o $@ $(LDFLAGS)

corruption_test: db/corruption_test.o $(LIBOBJECTS) $(TESTHARNESS)
	$(CXX) db/corruption_test.o $(LIBOBJECTS) $(TESTHARNESS) -o $@ $(LDFLAGS)

crc32c_test: util/crc32c_test.o $(LIBOBJECTS) $(TESTHARNESS)
	$(CXX) util/crc32c_test.o $(LIBOBJECTS) $(TESTHARNESS) -o $@ $(LDFLAGS)

db_test: db/db_test.o $(LIBOBJECTS) $(TESTHARNESS)
	$(CXX) db/db_test.o $(LIBOBJECTS) $(TESTHARNESS) -o $@ $(LDFLAGS)

dbformat_test: db/dbformat_test.o $(LIBOBJECTS) $(TESTHARNESS)
	$(CXX) db/dbformat_test.o $(LIBOBJECTS) $(TESTHARNESS) -o $@ $(LDFLAGS)

env_test: util/env_test.o $(LIBOBJECTS) $(TESTHARNESS)
	$(CXX) util/env_test.o $(LIBOBJECTS) $(TESTHARNESS) -o $@ $(LDFLAGS)

filename_test: db/filename_test.o $(LIBOBJECTS) $(TESTHARNESS)
	$(CXX) db/filename_test.o $(LIBOBJECTS) $(TESTHARNESS) -o $@ $(LDFLAGS)

filter_block_test: table/filter_block_test.o $(LIBOBJECTS) $(TESTHARNESS)
	$(CXX) table/filter_block_test.o $(LIBOBJECTS) $(TESTHARNESS) -o $@ $(LDFLAGS)

log_test: db/log_test.o $(LIBOBJECTS) $(TESTHARNESS)
	$(CXX) db/log_test.o $(LIBOBJECTS) $(TESTHARNESS) -o $@ $(LDFLAGS)

table_test: table/table_test.o $(LIBOBJECTS) $(TESTHARNESS)
	$(CXX) table/table_test.o $(LIBOBJECTS) $(TESTHARNESS) -o $@ $(LDFLAGS)

skiplist_test: db/skiplist_test.o $(LIBOBJECTS) $(TESTHARNESS)
	$(CXX) db/skiplist_test.o $(LIBOBJECTS) $(TESTHARNESS) -o $@ $(LDFLAGS)

version_edit_test: db/version_edit_test.o $(LIBOBJECTS) $(TESTHARNESS)
	$(CXX) db/version_edit_test.o $(LIBOBJECTS) $(TESTHARNESS) -o $@ $(LDFLAGS)

version_set_test: db/version_set_test.o $(LIBOBJECTS) $(TESTHARNESS)
	$(CXX) db/version_set_test.o $(LIBOBJECTS) $(TESTHARNESS) -o $@ $(LDFLAGS)

write_batch_test: db/write_batch_test.o $(LIBOBJECTS) $(TESTHARNESS)
	$(CXX) db/write_batch_test.o $(LIBOBJECTS) $(TESTHARNESS) -o $@ $(LDFLAGS)

$(MEMENVLIBRARY) : $(MEMENVOBJECTS)
	rm -f $@
	$(AR) -rs $@ $(MEMENVOBJECTS)

memenv_test : helpers/memenv/memenv_test.o $(MEMENVLIBRARY) $(LIBRARY) $(TESTHARNESS)
	$(CXX) helpers/memenv/memenv_test.o $(MEMENVLIBRARY) $(LIBRARY) $(TESTHARNESS) -o $@ $(LDFLAGS)

leveldb_server: thrift/server.o $(LIBRARY) 
	$(CXX) thrift/server.o $(LIBRARY) $(EXEC_LDFLAGS) -o $@  $(LDFLAGS) 

leveldb_server_test: thrift/test/simpletest.o $(LIBRARY) 
	$(CXX) thrift/test/simpletest.o $(LIBRARY) $(EXEC_LDFLAGS) -o $@  $(LDFLAGS)

<<<<<<< HEAD
DBClientProxy_test: tools/shell/test/DBClientProxyTest.o tools/shell/DBClientProxy.o $(LIBRARY) 
	$(CXX) tools/shell/test/DBClientProxyTest.o tools/shell/DBClientProxy.o $(LIBRARY) $(EXEC_LDFLAGS) -o $@  $(LDFLAGS)
=======
manifest_dump: tools/manifest_dump.o $(LIBOBJECTS)
	$(CXX) tools/manifest_dump.o $(LIBOBJECTS) -o $@ $(LDFLAGS)

filelock_test: util/filelock_test.o $(LIBOBJECTS) $(TESTHARNESS)
	$(CXX) util/filelock_test.o $(LIBOBJECTS) $(TESTHARNESS) -o $@ $(LDFLAGS)

# recreate the version file with the latest git revision
$(VERSIONFILE):	build_detect_version
	$(shell ./build_detect_platform build_config.mk)
>>>>>>> e5a7c8e5

ifeq ($(PLATFORM), IOS)
# For iOS, create universal object files to be used on both the simulator and
# a device.
SIMULATORROOT=/Developer/Platforms/iPhoneSimulator.platform/Developer
DEVICEROOT=/Developer/Platforms/iPhoneOS.platform/Developer
IOSVERSION=$(shell defaults read /Developer/Platforms/iPhoneOS.platform/version CFBundleShortVersionString)

.cc.o:
	mkdir -p ios-x86/$(dir $@)
	$(SIMULATORROOT)/usr/bin/$(CXX) $(CXXFLAGS) -isysroot $(SIMULATORROOT)/SDKs/iPhoneSimulator$(IOSVERSION).sdk -arch i686 -c $< -o ios-x86/$@
	mkdir -p ios-arm/$(dir $@)
	$(DEVICEROOT)/usr/bin/$(CXX) $(CXXFLAGS) -isysroot $(DEVICEROOT)/SDKs/iPhoneOS$(IOSVERSION).sdk -arch armv6 -arch armv7 -c $< -o ios-arm/$@
	lipo ios-x86/$@ ios-arm/$@ -create -output $@

.c.o:
	mkdir -p ios-x86/$(dir $@)
	$(SIMULATORROOT)/usr/bin/$(CC) $(CFLAGS) -isysroot $(SIMULATORROOT)/SDKs/iPhoneSimulator$(IOSVERSION).sdk -arch i686 -c $< -o ios-x86/$@
	mkdir -p ios-arm/$(dir $@)
	$(DEVICEROOT)/usr/bin/$(CC) $(CFLAGS) -isysroot $(DEVICEROOT)/SDKs/iPhoneOS$(IOSVERSION).sdk -arch armv6 -arch armv7 -c $< -o ios-arm/$@
	lipo ios-x86/$@ ios-arm/$@ -create -output $@

else
.cc.o:
	$(CXX) $(CXXFLAGS) -c $< -o $@

.c.o:
	$(CC) $(CFLAGS) -c $< -o $@
endif<|MERGE_RESOLUTION|>--- conflicted
+++ resolved
@@ -33,8 +33,6 @@
 TESTUTIL = ./util/testutil.o
 TESTHARNESS = ./util/testharness.o $(TESTUTIL)
 
-TOOLS = \
-	leveldb_shell
 
 TESTS = \
 	arena_test \
@@ -55,15 +53,13 @@
 	table_test \
 	version_edit_test \
 	version_set_test \
-<<<<<<< HEAD
-	write_batch_test
-=======
 	write_batch_test \
 	filelock_test
->>>>>>> e5a7c8e5
+
 
 TOOLS = \
-	manifest_dump
+	manifest_dump \
+	leveldb_shell
 
 PROGRAMS = db_bench $(TESTS) $(TOOLS)
 BENCHMARKS = db_bench_sqlite3 db_bench_tree_db
@@ -91,11 +87,8 @@
 	ln -fs $(SHARED3) $(SHARED1)
 endif
 
-<<<<<<< HEAD
-all: $(SHARED) $(LIBRARY) $(THRIFTSERVER) $(TOOLS)
-=======
-all: $(VERSIONFILE) $(SHARED) $(LIBRARY) $(THRIFTSERVER)
->>>>>>> e5a7c8e5
+
+all: $(VERSIONFILE) $(SHARED) $(LIBRARY) $(THRIFTSERVER) $(TOOLS)
 
 check: all $(PROGRAMS) $(TESTS) $(TOOLS)
 	for t in $(TESTS); do echo "***** Running $$t"; ./$$t || exit 1; done
@@ -108,8 +101,6 @@
 	rm -f $@
 	$(AR) -rs $@ $(LIBOBJECTS)
 
-leveldb_shell: tools/shell/ShellContext.o tools/shell/ShellState.o tools/shell/LeveldbShell.o tools/shell/DBClientProxy.o tools/shell/ShellContext.h tools/shell/ShellState.h tools/shell/DBClientProxy.h $(LIBOBJECTS)
-	$(CXX) tools/shell/ShellContext.o tools/shell/ShellState.o tools/shell/LeveldbShell.o tools/shell/DBClientProxy.o $(LIBOBJECTS) -o $@ $(LDFLAGS)
 
 db_bench: db/db_bench.o $(LIBOBJECTS) $(TESTUTIL)
 	$(CXX) db/db_bench.o $(LIBOBJECTS) $(TESTUTIL) $(EXEC_LDFLAGS) -o $@  $(LDFLAGS)
@@ -187,10 +178,12 @@
 leveldb_server_test: thrift/test/simpletest.o $(LIBRARY) 
 	$(CXX) thrift/test/simpletest.o $(LIBRARY) $(EXEC_LDFLAGS) -o $@  $(LDFLAGS)
 
-<<<<<<< HEAD
+leveldb_shell: tools/shell/ShellContext.o tools/shell/ShellState.o tools/shell/LeveldbShell.o tools/shell/DBClientProxy.o tools/shell/ShellContext.h tools/shell/ShellState.h tools/shell/DBClientProxy.h $(LIBOBJECTS)
+	$(CXX) tools/shell/ShellContext.o tools/shell/ShellState.o tools/shell/LeveldbShell.o tools/shell/DBClientProxy.o $(LIBOBJECTS) -o $@ $(LDFLAGS)
+
 DBClientProxy_test: tools/shell/test/DBClientProxyTest.o tools/shell/DBClientProxy.o $(LIBRARY) 
 	$(CXX) tools/shell/test/DBClientProxyTest.o tools/shell/DBClientProxy.o $(LIBRARY) $(EXEC_LDFLAGS) -o $@  $(LDFLAGS)
-=======
+
 manifest_dump: tools/manifest_dump.o $(LIBOBJECTS)
 	$(CXX) tools/manifest_dump.o $(LIBOBJECTS) -o $@ $(LDFLAGS)
 
@@ -200,7 +193,6 @@
 # recreate the version file with the latest git revision
 $(VERSIONFILE):	build_detect_version
 	$(shell ./build_detect_platform build_config.mk)
->>>>>>> e5a7c8e5
 
 ifeq ($(PLATFORM), IOS)
 # For iOS, create universal object files to be used on both the simulator and
